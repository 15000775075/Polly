--- conflicted
+++ resolved
@@ -18,11 +18,8 @@
      5.7.0
      ---------------------
      - Minor cache fixes
-<<<<<<< HEAD
      - Add ability to calculate cache Ttl based on item to cache
-=======
      - Allow user-created custom policies
->>>>>>> a10dbd2f
 
      5.6.1
      ---------------------
