﻿using System;

namespace Polly.Caching
{
    /// <summary>
    /// Provides a strongly-typed wrapper over a non-generic CacheProvider.
    /// </summary>
    /// <typeparam name="TCacheFormat">The type of the objects in the cache.</typeparam>
    internal class GenericCacheProvider<TCacheFormat> : ISyncCacheProvider<TCacheFormat>
    {
        private readonly ISyncCacheProvider _wrappedCacheProvider;

        internal GenericCacheProvider(ISyncCacheProvider nonGenericCacheProvider)
            => _wrappedCacheProvider = nonGenericCacheProvider ?? throw new ArgumentNullException(nameof(nonGenericCacheProvider));

<<<<<<< HEAD
        TCacheFormat ISyncCacheProvider<TCacheFormat>.Get(string key)
            => (TCacheFormat) (_wrappedCacheProvider.Get(key) ?? default(TCacheFormat));
=======
        (bool, TCacheFormat) ISyncCacheProvider<TCacheFormat>.TryGet(string key)
        {
            (bool cacheHit, object result) = _wrappedCacheProvider.TryGet(key);
            return (cacheHit, (TCacheFormat) (result ?? default(TCacheFormat)));
        }
>>>>>>> 2f1aabfe

        void ISyncCacheProvider<TCacheFormat>.Put(string key, TCacheFormat value, Ttl ttl)
            => _wrappedCacheProvider.Put(key, value, ttl);
    }
}<|MERGE_RESOLUTION|>--- conflicted
+++ resolved
@@ -13,16 +13,11 @@
         internal GenericCacheProvider(ISyncCacheProvider nonGenericCacheProvider)
             => _wrappedCacheProvider = nonGenericCacheProvider ?? throw new ArgumentNullException(nameof(nonGenericCacheProvider));
 
-<<<<<<< HEAD
-        TCacheFormat ISyncCacheProvider<TCacheFormat>.Get(string key)
-            => (TCacheFormat) (_wrappedCacheProvider.Get(key) ?? default(TCacheFormat));
-=======
         (bool, TCacheFormat) ISyncCacheProvider<TCacheFormat>.TryGet(string key)
         {
             (bool cacheHit, object result) = _wrappedCacheProvider.TryGet(key);
             return (cacheHit, (TCacheFormat) (result ?? default(TCacheFormat)));
         }
->>>>>>> 2f1aabfe
 
         void ISyncCacheProvider<TCacheFormat>.Put(string key, TCacheFormat value, Ttl ttl)
             => _wrappedCacheProvider.Put(key, value, ttl);
