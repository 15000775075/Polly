# Polly

Polly is a .NET resilience and transient-fault-handling library that allows developers to express policies such as Retry, Circuit Breaker, Timeout, Bulkhead Isolation, and Fallback in a fluent and thread-safe manner.  

Polly targets .NET Standard 1.1 ([coverage](https://docs.microsoft.com/en-us/dotnet/standard/net-standard#net-implementation-support): .NET Framework 4.5-4.6.1, .NET Core 1.0, Mono, Xamarin, UWP, WP8.1+) and .NET Standard 2.0+  ([coverage](https://docs.microsoft.com/en-us/dotnet/standard/net-standard#net-implementation-support): .NET Framework 4.6.1, .NET Core 2.0+, and later Mono, Xamarin and UWP targets).

For versions supporting earlier targets such as .NET4.0 and .NET3.5, see the [supported targets](https://github.com/App-vNext/Polly/wiki/Supported-targets) grid.

[<img align="right" src="https://github.com/dotnet/swag/raw/master/logo/dotnetfoundation_v4_small.png" width="100" />](https://www.dotnetfoundation.org/)
We are a member of the [.NET Foundation](https://www.dotnetfoundation.org/about)!

**Keep up to date with new feature announcements, tips & tricks, and other news through [www.thepollyproject.org](http://www.thepollyproject.org)**

[![NuGet version](https://badge.fury.io/nu/polly.svg)](https://badge.fury.io/nu/polly) [![Build status](https://ci.appveyor.com/api/projects/status/imt7dymt50346k5u?svg=true)](https://ci.appveyor.com/project/joelhulen/polly) [![Slack Status](http://www.pollytalk.org/badge.svg)](http://www.pollytalk.org)

![](https://raw.github.com/App-vNext/Polly/master/Polly-Logo.png)

# Installing via NuGet

    Install-Package Polly


# Resilience policies

Polly offers multiple resilience policies:

|Policy| Premise | Aka| How does the policy mitigate?|
| ------------- | ------------- |:-------------: |------------- |
|**Retry** <br/>(policy family)<br/><sub>([quickstart](#retry)&nbsp;;&nbsp;[deep](https://github.com/App-vNext/Polly/wiki/Retry))</sub>|Many faults are transient and may self-correct after a short delay.| "Maybe it's just a blip" |  Allows configuring automatic retries. |
|**Circuit-breaker**<br/>(policy family)<br/><sub>([quickstart](#circuit-breaker)&nbsp;;&nbsp;[deep](https://github.com/App-vNext/Polly/wiki/Circuit-Breaker))</sub>|When a system is seriously struggling, failing fast is better than making users/callers wait.  <br/><br/>Protecting a faulting system from overload can help it recover. | "Stop doing it if it hurts" <br/><br/>"Give that system a break" | Breaks the circuit (blocks executions) for a period, when faults exceed some pre-configured threshold. | 
|**Timeout**<br/><sub>([quickstart](#timeout)&nbsp;;&nbsp;[deep](https://github.com/App-vNext/Polly/wiki/Timeout))</sub>|Beyond a certain wait, a success result is unlikely.| "Don't wait forever"  |Guarantees the caller won't have to wait beyond the timeout. | 
|**Bulkhead Isolation**<br/><sub>([quickstart](#bulkhead)&nbsp;;&nbsp;[deep](https://github.com/App-vNext/Polly/wiki/Bulkhead))</sub>|When a process faults, multiple failing calls backing up can easily swamp resource (eg threads/CPU) in a host.<br/><br/>A faulting downstream system can also cause 'backed-up' failing calls upstream.<br/><br/>Both risk a faulting process bringing down a wider system. | "One fault shouldn't sink the whole ship"  |Constrains the governed actions to a fixed-size resource pool, isolating their potential  to affect others. |
|**Cache**<br/><sub>([quickstart](#cache)&nbsp;;&nbsp;[deep](https://github.com/App-vNext/Polly/wiki/Cache))</sub>|Some proportion of requests may be similar.| "You've asked that one before"  |Provides a response from cache if known. <br/><br/>Stores responses automatically in cache, when first retrieved. |
|**Fallback**<br/><sub>([quickstart](#fallback)&nbsp;;&nbsp;[deep](https://github.com/App-vNext/Polly/wiki/Fallback))</sub>|Things will still fail - plan what you will do when that happens.| "Degrade gracefully"  |Defines an alternative value to be returned (or action to be executed) on failure. | 
|**PolicyWrap**<br/><sub>([quickstart](#policywrap)&nbsp;;&nbsp;[deep](https://github.com/App-vNext/Polly/wiki/PolicyWrap))</sub>|Different faults require different strategies; resilience means using a combination.| "Defence in depth"  |Allows any of the above policies to be combined flexibly. | 

In addition to the detailed pages on each policy, an [introduction to the role of each policy in resilience engineering](https://github.com/App-vNext/Polly/wiki/Transient-fault-handling-and-proactive-resilience-engineering)  is also provided in the wiki.

### Using Polly with HttpClient factory from ASPNET Core 2.1

For using Polly with  HttpClient factory from ASPNET Core 2.1, see our [detailed wiki page](https://github.com/App-vNext/Polly/wiki/Polly-and-HttpClientFactory), then come back here or [explore the wiki](https://github.com/App-vNext/Polly/wiki) to learn more about the operation of each policy.

### Release notes

+ The [change log](https://github.com/App-vNext/Polly/blob/master/CHANGELOG.md) describes changes by release.
+ We tag Pull Requests and Issues with [milestones](https://github.com/App-vNext/Polly/milestones) which match to nuget package release numbers.
+ Breaking changes are called out in the wiki ([v7](https://github.com/App-vNext/Polly/wiki/Polly-v7-breaking-changes) ; [v6](https://github.com/App-vNext/Polly/wiki/Polly-v6-breaking-changes)) with simple notes on any necessary steps to upgrade.

### Supported targets

For details of supported compilation targets by version, see the [supported targets](https://github.com/App-vNext/Polly/wiki/Supported-targets) grid.

### Role of the readme and the wiki

This ReadMe aims to give a quick overview of all Polly features - including enough to get you started with any policy.  For deeper detail on any policy, and many other aspects of Polly, be sure also to check out the [wiki documentation](https://github.com/App-vNext/Polly/wiki).

# Usage &ndash; fault-handling, reactive policies

Fault-handling policies handle specific exceptions thrown by, or results returned by, the delegates you execute through the policy.

## Step 1 : Specify the  exceptions/faults you want the policy to handle 

```csharp
// Single exception type
Policy
  .Handle<HttpRequestException>()

// Single exception type with condition
Policy
  .Handle<SqlException>(ex => ex.Number == 1205)

// Multiple exception types
Policy
  .Handle<HttpRequestException>()
  .Or<OperationCanceledException>()

// Multiple exception types with condition
Policy
  .Handle<SqlException>(ex => ex.Number == 1205)
  .Or<ArgumentException>(ex => ex.ParamName == "example")

// Inner exceptions of ordinary exceptions or AggregateException, with or without conditions
Policy
  .HandleInner<HttpRequestException>()
  .OrInner<OperationCanceledException>(ex => ex.CancellationToken != myToken)
```

## Step 1b: (optionally) Specify return results you want to handle

From Polly v4.3.0 onwards, policies wrapping calls returning a `TResult` can also handle `TResult` return values:

```csharp
// Handle return value with condition 
Policy
  .HandleResult<HttpResponseMessage>(r => r.StatusCode == HttpStatusCode.NotFound)

// Handle multiple return values 
Policy
  .HandleResult<HttpResponseMessage>(r => r.StatusCode == HttpStatusCode.InternalServerError)
  .OrResult(r => r.StatusCode == HttpStatusCode.BadGateway)

// Handle primitive return values (implied use of .Equals())
Policy
  .HandleResult<HttpStatusCode>(HttpStatusCode.InternalServerError)
  .OrResult(HttpStatusCode.BadGateway)
 
// Handle both exceptions and return values in one policy
HttpStatusCode[] httpStatusCodesWorthRetrying = {
   HttpStatusCode.RequestTimeout, // 408
   HttpStatusCode.InternalServerError, // 500
   HttpStatusCode.BadGateway, // 502
   HttpStatusCode.ServiceUnavailable, // 503
   HttpStatusCode.GatewayTimeout // 504
}; 
HttpResponseMessage result = await Policy
  .Handle<HttpRequestException>()
  .OrResult<HttpResponseMessage>(r => httpStatusCodesWorthRetrying.Contains(r.StatusCode))
  .RetryAsync(...)
  .ExecuteAsync( /* some Func<Task<HttpResponseMessage>> */ )
```

For more information, see [Handling Return Values](#handing-return-values-and-policytresult) at foot of this readme. 

## Step 2 : Specify how the policy should handle those faults

### Retry 

```csharp
// Retry once
Policy
  .Handle<SomeExceptionType>()
  .Retry()

// Retry multiple times
Policy
  .Handle<SomeExceptionType>()
  .Retry(3)

// Retry multiple times, calling an action on each retry 
// with the current exception and retry count
Policy
    .Handle<SomeExceptionType>()
    .Retry(3, (exception, retryCount) =>
    {
        // do something 
    });

// Retry multiple times, calling an action on each retry 
// with the current exception, retry count and context 
// provided to Execute()
Policy
    .Handle<SomeExceptionType>()
    .Retry(3, (exception, retryCount, context) =>
    {
        // do something 
    });
```

### Retry forever (until succeeds)

```csharp

// Retry forever
Policy
  .Handle<SomeExceptionType>()
  .RetryForever()

// Retry forever, calling an action on each retry with the 
// current exception
Policy
  .Handle<SomeExceptionType>()
  .RetryForever(exception =>
  {
        // do something       
  });

// Retry forever, calling an action on each retry with the
// current exception and context provided to Execute()
Policy
  .Handle<SomeExceptionType>()
  .RetryForever((exception, context) =>
  {
        // do something       
  });
```

### Wait and retry 

```csharp
// Retry, waiting a specified duration between each retry. 
// (The wait is imposed on catching the failure, before making the next try.)
Policy
  .Handle<SomeExceptionType>()
  .WaitAndRetry(new[]
  {
    TimeSpan.FromSeconds(1),
    TimeSpan.FromSeconds(2),
    TimeSpan.FromSeconds(3)
  });

// Retry, waiting a specified duration between each retry, 
// calling an action on each retry with the current exception
// and duration
Policy
  .Handle<SomeExceptionType>()
  .WaitAndRetry(new[]
  {
    TimeSpan.FromSeconds(1),
    TimeSpan.FromSeconds(2),
    TimeSpan.FromSeconds(3)
  }, (exception, timeSpan) => {
    // do something    
  }); 

// Retry, waiting a specified duration between each retry, 
// calling an action on each retry with the current exception, 
// duration and context provided to Execute()
Policy
  .Handle<SomeExceptionType>()
  .WaitAndRetry(new[]
  {
    TimeSpan.FromSeconds(1),
    TimeSpan.FromSeconds(2),
    TimeSpan.FromSeconds(3)
  }, (exception, timeSpan, context) => {
    // do something    
  });

// Retry, waiting a specified duration between each retry, 
// calling an action on each retry with the current exception, 
// duration, retry count, and context provided to Execute()
Policy
  .Handle<SomeExceptionType>()
  .WaitAndRetry(new[]
  {
    TimeSpan.FromSeconds(1),
    TimeSpan.FromSeconds(2),
    TimeSpan.FromSeconds(3)
  }, (exception, timeSpan, retryCount, context) => {
    // do something    
  });

// Retry a specified number of times, using a function to 
// calculate the duration to wait between retries based on 
// the current retry attempt (allows for exponential backoff)
// In this case will wait for
//  2 ^ 1 = 2 seconds then
//  2 ^ 2 = 4 seconds then
//  2 ^ 3 = 8 seconds then
//  2 ^ 4 = 16 seconds then
//  2 ^ 5 = 32 seconds
Policy
  .Handle<SomeExceptionType>()
  .WaitAndRetry(5, retryAttempt => 
	TimeSpan.FromSeconds(Math.Pow(2, retryAttempt)) 
  );

// Retry a specified number of times, using a function to 
// calculate the duration to wait between retries based on 
// the current retry attempt, calling an action on each retry 
// with the current exception, duration and context provided 
// to Execute()
Policy
  .Handle<SomeExceptionType>()
  .WaitAndRetry(
    5, 
    retryAttempt => TimeSpan.FromSeconds(Math.Pow(2, retryAttempt)), 
    (exception, timeSpan, context) => {
      // do something
    }
  );

// Retry a specified number of times, using a function to 
// calculate the duration to wait between retries based on 
// the current retry attempt, calling an action on each retry 
// with the current exception, duration, retry count, and context 
// provided to Execute()
Policy
  .Handle<SomeExceptionType>()
  .WaitAndRetry(
    5, 
    retryAttempt => TimeSpan.FromSeconds(Math.Pow(2, retryAttempt)), 
    (exception, timeSpan, retryCount, context) => {
      // do something
    }
  );
```

For `WaitAndRetry` policies handling Http Status Code 429 Retry-After, see [wiki documentation](https://github.com/App-vNext/Polly/wiki/Retry#retryafter-when-the-response-specifies-how-long-to-wait).

### Wait and retry forever (until succeeds) 

```csharp

// Wait and retry forever
Policy
  .Handle<SomeExceptionType>()
  .WaitAndRetryForever(retryAttempt => 
	TimeSpan.FromSeconds(Math.Pow(2, retryAttempt))
    );

// Wait and retry forever, calling an action on each retry with the 
// current exception and the time to wait
Policy
  .Handle<SomeExceptionType>()
  .WaitAndRetryForever(
    retryAttempt => TimeSpan.FromSeconds(Math.Pow(2, retryAttempt)),    
    (exception, timespan) =>
    {
        // do something       
    });

// Wait and retry forever, calling an action on each retry with the
// current exception, time to wait, and context provided to Execute()
Policy
  .Handle<SomeExceptionType>()
  .WaitAndRetryForever(
    retryAttempt => TimeSpan.FromSeconds(Math.Pow(2, retryAttempt)),    
    (exception, timespan, context) =>
    {
        // do something       
    });
```

If all retries fail, a retry policy rethrows the final exception back to the calling code.

For more depth see also: [Retry policy documentation on wiki](https://github.com/App-vNext/Polly/wiki/Retry).

### Circuit Breaker
 
```csharp
// Break the circuit after the specified number of consecutive exceptions
// and keep circuit broken for the specified duration.
Policy
    .Handle<SomeExceptionType>()
    .CircuitBreaker(2, TimeSpan.FromMinutes(1));

// Break the circuit after the specified number of consecutive exceptions
// and keep circuit broken for the specified duration,
// calling an action on change of circuit state.
Action<Exception, TimeSpan> onBreak = (exception, timespan) => { ... };
Action onReset = () => { ... };
CircuitBreakerPolicy breaker = Policy
    .Handle<SomeExceptionType>()
    .CircuitBreaker(2, TimeSpan.FromMinutes(1), onBreak, onReset);

// Break the circuit after the specified number of consecutive exceptions
// and keep circuit broken for the specified duration,
// calling an action on change of circuit state,
// passing a context provided to Execute().
Action<Exception, TimeSpan, Context> onBreak = (exception, timespan, context) => { ... };
Action<Context> onReset = context => { ... };
CircuitBreakerPolicy breaker = Policy
    .Handle<SomeExceptionType>()
    .CircuitBreaker(2, TimeSpan.FromMinutes(1), onBreak, onReset);

// Monitor the circuit state, for example for health reporting.
CircuitState state = breaker.CircuitState;

/*
CircuitState.Closed - Normal operation. Execution of actions allowed.
CircuitState.Open - The automated controller has opened the circuit. Execution of actions blocked.
CircuitState.HalfOpen - Recovering from open state, after the automated break duration has expired. Execution of actions permitted. Success of subsequent action/s controls onward transition to Open or Closed state.
CircuitState.Isolated - Circuit held manually in an open state. Execution of actions blocked.
*/

// Manually open (and hold open) a circuit breaker - for example to manually isolate a downstream service.
breaker.Isolate(); 
// Reset the breaker to closed state, to start accepting actions again.
breaker.Reset(); 

```

Circuit-breaker policies block exceptions by throwing `BrokenCircuitException` when the circuit is broken. See: [Circuit-Breaker documentation on wiki](https://github.com/App-vNext/Polly/wiki/Circuit-Breaker).

Note that circuit-breaker policies [rethrow all exceptions](https://github.com/App-vNext/Polly/wiki/Circuit-Breaker#exception-handling), even handled ones. A circuit-breaker exists to measure faults and break the circuit when too many faults occur, but does not orchestrate retries.  Combine a circuit-breaker with a retry policy as needed. 



### Advanced Circuit Breaker 
```csharp
// Break the circuit if, within any period of duration samplingDuration, 
// the proportion of actions resulting in a handled exception exceeds failureThreshold, 
// provided also that the number of actions through the circuit in the period
// is at least minimumThroughput.

Policy
    .Handle<SomeExceptionType>()
    .AdvancedCircuitBreaker(
        failureThreshold: 0.5, // Break on >=50% actions result in handled exceptions...
        samplingDuration: TimeSpan.FromSeconds(10), // ... over any 10 second period
        minimumThroughput: 8, // ... provided at least 8 actions in the 10 second period.
        durationOfBreak: TimeSpan.FromSeconds(30) // Break for 30 seconds.
                );

// Configuration overloads taking state-change delegates are
// available as described for CircuitBreaker above.

// Circuit state monitoring and manual controls are
// available as described for CircuitBreaker above.
```
For more detail see: [Advanced Circuit-Breaker documentation](https://github.com/App-vNext/Polly/wiki/Advanced-Circuit-Breaker) on wiki.

For more information on the Circuit Breaker pattern in general see:
* [Making the Netflix API More Resilient](http://techblog.netflix.com/2011/12/making-netflix-api-more-resilient.html)
* [Circuit Breaker (Martin Fowler)](http://martinfowler.com/bliki/CircuitBreaker.html)
* [Circuit Breaker Pattern (Microsoft)](https://msdn.microsoft.com/en-us/library/dn589784.aspx)
* [Original Circuit Breaking Link](https://web.archive.org/web/20160106203951/http://thatextramile.be/blog/2008/05/the-circuit-breaker)


### Fallback 
```csharp
// Provide a substitute value, if an execution faults.
Policy
   .Handle<Whatever>()
   .Fallback<UserAvatar>(UserAvatar.Blank)

// Specify a func to provide a substitute value, if execution faults.
Policy
   .Handle<Whatever>()
   .Fallback<UserAvatar>(() => UserAvatar.GetRandomAvatar()) // where: public UserAvatar GetRandomAvatar() { ... }

// Specify a substitute value or func, calling an action (eg for logging) if the fallback is invoked.
Policy
   .Handle<Whatever>()
   .Fallback<UserAvatar>(UserAvatar.Blank, onFallback: (exception, context) => 
    {
        // do something
    });

```

For more detail see: [Fallback policy documentation](https://github.com/App-vNext/Polly/wiki/Fallback) on wiki.

## Step 3 : Execute the policy

```csharp
// Execute an action
var policy = Policy
              .Handle<SomeExceptionType>()
              .Retry();

policy.Execute(() => DoSomething());

// Execute an action passing arbitrary context data
var policy = Policy
    .Handle<SomeExceptionType>()
    .Retry(3, (exception, retryCount, context) =>
    {
        var methodThatRaisedException = context["methodName"];
		Log(exception, methodThatRaisedException);
    });

policy.Execute(
	() => DoSomething(),
	new Dictionary<string, object>() {{ "methodName", "some method" }}
);

// Execute a function returning a result
var policy = Policy
              .Handle<SomeExceptionType>()
              .Retry();

var result = policy.Execute(() => DoSomething());

// Execute a function returning a result passing arbitrary context data
var policy = Policy
    .Handle<SomeExceptionType>()
    .Retry(3, (exception, retryCount, context) =>
    {
        object methodThatRaisedException = context["methodName"];
        Log(exception, methodThatRaisedException)
    });

var result = policy.Execute(
    () => DoSomething(),
    new Dictionary<string, object>() {{ "methodName", "some method" }}
);

// You can of course chain it all together
Policy
  .Handle<SqlException>(ex => ex.Number == 1205)
  .Or<ArgumentException>(ex => ex.ParamName == "example")
  .Retry()
  .Execute(() => DoSomething());
```

The above examples show policy definition immediately followed by policy execution, for simplicity.  Policy definition and execution may just as often be separated in the codebase and application lifecycle.  You may choose for example to define policies on start-up, then provide them to point-of-use by dependency injection (perhaps using [`PolicyRegistry`](#policyregistry)).

# Usage &ndash; proactive policies

The proactive policies add resilience strategies that not based on handling faults which delegates may throw or return.

## Step 1 : Configure

### Timeout

#### Optimistic timeout

Optimistic timeout [operates via CancellationToken](https://github.com/App-vNext/Polly/wiki/Timeout#optimistic-timeout) and assumes delegates you execute support [co-operative cancellation](https://msdn.microsoft.com/en-us/library/dd997364.aspx).  You must use `Execute/Async(...)` overloads taking a `CancellationToken`, and the executed delegate must honor that `CancellationToken`.


```csharp
// Timeout and return to the caller after 30 seconds, if the executed delegate has not completed.  Optimistic timeout: Delegates should take and honour a CancellationToken.
Policy
  .Timeout(30)

// Configure timeout as timespan.
Policy
  .Timeout(TimeSpan.FromMilliseconds(2500))

// Configure variable timeout via a func provider.
Policy
  .Timeout(() => myTimeoutProvider)) // Func<TimeSpan> myTimeoutProvider

// Timeout, calling an action if the action times out
Policy
  .Timeout(30, onTimeout: (context, timespan, task) => 
    {
        // do something 
    });

// Eg timeout, logging that the execution timed out:
Policy
  .Timeout(30, onTimeout: (context, timespan, task) => 
    {
        logger.Warn($"{context.PolicyKey} at {context.ExecutionKey}: execution timed out after {timespan.TotalSeconds} seconds.");
    });

// Eg timeout, capturing any exception from the timed-out task when it completes:
Policy
  .Timeout(30, onTimeout: (context, timespan, task) => 
    {
        task.ContinueWith(t => {
            if (t.IsFaulted) logger.Error($"{context.PolicyKey} at {context.ExecutionKey}: execution timed out after {timespan.TotalSeconds} seconds, with: {t.Exception}.");
        });
    });
```

Example execution:

```csharp
Policy timeoutPolicy = Policy.TimeoutAsync(30);
HttpResponseMessage httpResponse = await timeoutPolicy
    .ExecuteAsync(
      async ct => await httpClient.GetAsync(endpoint, ct), // Execute a delegate which responds to a CancellationToken input parameter.
      CancellationToken.None // In this case, CancellationToken.None is passed into the execution, indicating you have no independent cancellation control you wish to add to the cancellation provided by TimeoutPolicy.  Your own indepdent CancellationToken can also be passed - see wiki for examples.
      );
```

#### Pessimistic timeout

Pessimistic timeout allows calling code to 'walk away' from waiting for an executed delegate to complete, even if it does not support cancellation.  In synchronous executions this is at the expense of an extra thread; see [deep doco on wiki](https://github.com/App-vNext/Polly/wiki/Timeout#pessimistic-timeout) for more detail.

```csharp
// Timeout after 30 seconds, if the executed delegate has not completed.  Enforces this timeout even if the executed code has no cancellation mechanism. 
Policy
  .Timeout(30, TimeoutStrategy.Pessimistic)

// (All syntax variants outlined for optimistic timeout above also exist for pessimistic timeout.)
```

Example execution:

```csharp
Policy timeoutPolicy = Policy.TimeoutAsync(30, TimeoutStrategy.Pessimistic);
var response = await timeoutPolicy
    .ExecuteAsync(
      async () => await FooNotHonoringCancellationAsync(), // Execute a delegate which takes no CancellationToken and does not respond to cancellation.
      );
```

Timeout policies throw `TimeoutRejectedException` when timeout occurs. 

For more detail see: [Timeout policy documentation](https://github.com/App-vNext/Polly/wiki/Timeout) on wiki.

### Bulkhead

```csharp
// Restrict executions through the policy to a maximum of twelve concurrent actions.
Policy
  .Bulkhead(12)

// Restrict executions through the policy to a maximum of twelve concurrent actions, 
// with up to two actions waiting for an execution slot in the bulkhead if all slots are taken.
Policy
  .Bulkhead(12, 2)

// Restrict concurrent executions, calling an action if an execution is rejected
Policy
  .Bulkhead(12, context => 
    {
        // do something 
    });

// Monitor the bulkhead available capacity, for example for health/load reporting.
var bulkhead = Policy.Bulkhead(12, 2);
// ...
int freeExecutionSlots = bulkhead.BulkheadAvailableCount;
int freeQueueSlots     = bulkhead.QueueAvailableCount;

```

Bulkhead policies throw `BulkheadRejectedException` if items are queued to the bulkhead when the bulkhead execution and queue are both full. 


For more detail see: [Bulkhead policy documentation](https://github.com/App-vNext/Polly/wiki/Bulkhead) on wiki.

### Cache

```csharp
// Define a cache Policy in the .NET Framework, using the Polly.Caching.Memory nuget package.
var memoryCacheProvider = new MemoryCacheProvider(MemoryCache.Default);
var cachePolicy = Policy.Cache(memoryCacheProvider, TimeSpan.FromMinutes(5));

// For .NET Core examples see the CacheProviders linked to from https://github.com/App-vNext/Polly/wiki/Cache#working-with-cacheproviders :
// - https://github.com/App-vNext/Polly.Caching.MemoryCache
// - https://github.com/App-vNext/Polly.Caching.IDistributedCache 

// Define a cache policy with absolute expiration at midnight tonight.
var cachePolicy = Policy.Cache(memoryCacheProvider, new AbsoluteTtl(DateTimeOffset.Now.Date.AddDays(1));

// Define a cache policy with sliding expiration: items remain valid for another 5 minutes each time the cache item is used.
var cachePolicy = Policy.Cache(memoryCacheProvider, new SlidingTtl(TimeSpan.FromMinutes(5));

// Define a cache Policy, and catch any cache provider errors for logging. 
var cachePolicy = Policy.Cache(myCacheProvider, TimeSpan.FromMinutes(5), 
   (context, key, ex) => { 
       logger.Error($"Cache provider, for key {key}, threw exception: {ex}."); // (for example) 
   }
);

// Execute through the cache as a read-through cache: check the cache first; if not found, execute underlying delegate and store the result in the cache. 
// The key to use for caching, for a particular execution, is specified by setting the OperationKey (before v6: ExecutionKey) on a Context instance passed to the execution. Use an overload of the form shown below (or a richer overload including the same elements).
// Example: "FooKey" is the cache key that will be used in the below execution.
TResult result = cachePolicy.Execute(context => getFoo(), new Context("FooKey"));

```

For richer options and details of using further cache providers see: [Cache policy documentation](https://github.com/App-vNext/Polly/wiki/Cache) on wiki.

### PolicyWrap

```csharp
// Define a combined policy strategy, built of previously-defined policies.
var policyWrap = Policy
  .Wrap(fallback, cache, retry, breaker, timeout, bulkhead);
// (wraps the policies around any executed delegate: fallback outermost ... bulkhead innermost)
policyWrap.Execute(...)

// Define a standard resilience strategy ...
PolicyWrap commonResilience = Policy.Wrap(retry, breaker, timeout);

// ... then wrap in extra policies specific to a call site, at that call site:
Avatar avatar = Policy
   .Handle<Whatever>()
   .Fallback<Avatar>(Avatar.Blank)
   .Wrap(commonResilience)
   .Execute(() => { /* get avatar */ });

// Share commonResilience, but wrap different policies in at another call site:
Reputation reps = Policy
   .Handle<Whatever>()
   .Fallback<Reputation>(Reputation.NotAvailable)
   .Wrap(commonResilience)
   .Execute(() => { /* get reputation */ });  

```

For more detail see: [PolicyWrap documentation](https://github.com/App-vNext/Polly/wiki/PolicyWrap) on wiki.

### NoOp

```csharp
// Define a policy which will simply cause delegates passed for execution to be executed 'as is'.
// This is useful for stubbing-out Polly in unit tests, 
// or in application situations where your code architecture might expect a policy
// but you simply want to pass the execution through without policy intervention.
NoOpPolicy noOp = Policy.NoOp();
```
For more detail see: [NoOp documentation](https://github.com/App-vNext/Polly/wiki/NoOp) on wiki.

## Step 2 : Execute the policy

As for fault-handling policies [above](#step-3--execute-the-policy).

# Post-execution: capturing the result, or any final exception

Using the `ExecuteAndCapture(...)` methods you can capture the outcome of an execution: the methods return a `PolicyResult` instance which describes whether the outcome was a successful execution or a fault.

```csharp
var policyResult = await Policy
              .Handle<HttpRequestException>()
              .RetryAsync()
              .ExecuteAndCaptureAsync(() => DoSomethingAsync());
/*              
policyResult.Outcome - whether the call succeeded or failed         
policyResult.FinalException - the final exception captured, will be null if the call succeeded
policyResult.ExceptionType - was the final exception an exception the policy was defined to handle (like HttpRequestException above) or an unhandled one (say Exception). Will be null if the call succeeded.
policyResult.Result - if executing a func, the result if the call succeeded or the type's default value
*/
```

# Handing return values, and Policy&lt;TResult&gt;

As described at step 1b, from Polly v4.3.0 onwards, policies can handle return values and exceptions in combination: 

```csharp
// Handle both exceptions and return values in one policy
HttpStatusCode[] httpStatusCodesWorthRetrying = {
   HttpStatusCode.RequestTimeout, // 408
   HttpStatusCode.InternalServerError, // 500
   HttpStatusCode.BadGateway, // 502
   HttpStatusCode.ServiceUnavailable, // 503
   HttpStatusCode.GatewayTimeout // 504
}; 
HttpResponseMessage result = await Policy
  .Handle<HttpRequestException>()
  .OrResult<HttpResponseMessage>(r => httpStatusCodesWorthRetrying.Contains(r.StatusCode))
  .RetryAsync(...)
  .ExecuteAsync( /* some Func<Task<HttpResponseMessage>> */ )
```

The exceptions and return results to handle can be expressed fluently in any order.

### Strongly-typed Policy&lt;TResult&gt;

Configuring a policy with `.HandleResult<TResult>(...)` or `.OrResult<TResult>(...)` generates a strongly-typed `Policy<TResult>` of the specific policy type, eg `Retry<TResult>`, `AdvancedCircuitBreaker<TResult>`.

These policies must be used to execute delegates returning `TResult`, ie:

* `Execute(Func<TResult>)` (and related overloads)
* `ExecuteAsync(Func<CancellationToken, Task<TResult>>)` (and related overloads)  

### ExecuteAndCapture&lt;TResult&gt;()

`.ExecuteAndCapture(...)` on non-generic policies returns a `PolicyResult` with properties:

```          
policyResult.Outcome - whether the call succeeded or failed         
policyResult.FinalException - the final exception captured; will be null if the call succeeded
policyResult.ExceptionType - was the final exception an exception the policy was defined to handle (like HttpRequestException above) or an unhandled one (say Exception)? Will be null if the call succeeded.
policyResult.Result - if executing a func, the result if the call succeeded; otherwise, the type's default value
```

`.ExecuteAndCapture<TResult>(Func<TResult>)` on strongly-typed policies adds two properties:

```
policyResult.FaultType - was the final fault handled an exception or a result handled by the policy? Will be null if the delegate execution succeeded. 
policyResult.FinalHandledResult - the final fault result handled; will be null or the type's default value, if the call succeeded
```

### State-change delegates on Policy&lt;TResult&gt; policies

In non-generic policies handling only exceptions, state-change delegates such as `onRetry` and `onBreak` take an `Exception` parameter.  

In generic-policies handling `TResult` return values, state-change delegates are identical except they take a `DelegateResult<TResult>` parameter in place of `Exception.` `DelegateResult<TResult>` has two properties:

* `Exception // The exception just thrown if policy is in process of handling an exception (otherwise null)`
* `Result // The TResult just raised, if policy is in process of handling a result (otherwise default(TResult))`
   

### BrokenCircuitException&lt;TResult&gt;

Non-generic CircuitBreaker policies throw a `BrokenCircuitException` when the circuit is broken.  This `BrokenCircuitException` contains the last exception (the one which caused the circuit to break) as the `InnerException`.

For `CircuitBreakerPolicy<TResult>` policies: 

* A circuit broken due to an exception throws a `BrokenCircuitException` with `InnerException` set to the exception which triggered the break (as previously).
* A circuit broken due to handling a result throws a `BrokenCircuitException<TResult>` with the `Result` property set to the result which caused the circuit to break.

# Policy Keys and Context data


```csharp
// Identify policies with a PolicyKey, using the WithPolicyKey() extension method
// (for example, for correlation in logs or metrics)

var policy = Policy
    .Handle<DataAccessException>()
    .Retry(3, onRetry: (exception, retryCount, context) =>
       {
           logger.Error($"Retry {retryCount} of {context.PolicyKey} at {context.ExecutionKey}, due to: {exception}.");
       })
    .WithPolicyKey("MyDataAccessPolicy");

// Identify call sites with an ExecutionKey, by passing in a Context
var customerDetails = policy.Execute(myDelegate, new Context("GetCustomerDetails"));

// "MyDataAccessPolicy" -> context.PolicyKey 
// "GetCustomerDetails  -> context.ExecutionKey


// Pass additional custom information from call site into execution context 
var policy = Policy
    .Handle<DataAccessException>()
    .Retry(3, onRetry: (exception, retryCount, context) =>
       {
           logger.Error($"Retry {retryCount} of {context.PolicyKey} at {context.ExecutionKey}, getting {context["Type"]} of id {context["Id"]}, due to: {exception}.");
       })
    .WithPolicyKey("MyDataAccessPolicy");

int id = ... // customer id from somewhere
var customerDetails = policy.Execute(context => GetCustomer(id), 
    new Context("GetCustomerDetails", new Dictionary<string, object>() {{"Type","Customer"},{"Id",id}}
    ));
```

For more detail see: [Keys and Context Data](https://github.com/App-vNext/Polly/wiki/Keys-And-Context-Data) on wiki.

# PolicyRegistry

```csharp
// Create a policy registry (for example on application start-up) 
PolicyRegistry registry = new PolicyRegistry();

// Populate the registry with policies
registry.Add("StandardHttpResilience", myStandardHttpResiliencePolicy);
// Or:
registry["StandardHttpResilience"] = myStandardHttpResiliencePolicy;

// Pass the registry instance to usage sites by DI, perhaps
public class MyServiceGateway 
{
    public void MyServiceGateway(..., IReadOnlyPolicyRegistry<string> registry, ...)
    {
       ...
    } 
}
// (Or if you prefer ambient-context pattern, use a thread-safe singleton)

// Use a policy from the registry
registry.Get<IAsyncPolicy<HttpResponseMessage>>("StandardHttpResilience")
    .ExecuteAsync<HttpResponseMessage>(...)
```

`PolicyRegistry` has a range of further dictionary-like semantics such as `.ContainsKey(...)`, `.TryGet<TPolicy>(...)`, `.Count`, `.Clear()`, and `Remove(...)`.

Available from v5.2.0.  For more detail see: [PolicyRegistry](https://github.com/App-vNext/Polly/wiki/PolicyRegistry) on wiki.


# Asynchronous Support

Polly fully supports asynchronous executions, using the asynchronous methods:

* `RetryAsync`
* `WaitAndRetryAsync`
* `CircuitBreakerAsync`
* (etc)
* `ExecuteAsync`
* `ExecuteAndCaptureAsync`

In place of their synchronous counterparts:

* `Retry`
* `WaitAndRetry`
* `CircuitBreaker`
* (etc)
* `Execute`
* `ExecuteAndCapture`

Async overloads exist for all policy types and for all `Execute()` and `ExecuteAndCapture()` overloads.

Usage example:

```csharp
await Policy
  .Handle<SqlException>(ex => ex.Number == 1205)
  .Or<ArgumentException>(ex => ex.ParamName == "example")
  .RetryAsync()
  .ExecuteAsync(() => DoSomethingAsync());

```

### SynchronizationContext ###

Async continuations and retries by default do not run on a captured synchronization context. To change this, use `.ExecuteAsync(...)` overloads taking a boolean `continueOnCapturedContext` parameter.  

### Cancellation support ###

Async policy execution supports cancellation via `.ExecuteAsync(...)` overloads taking a `CancellationToken`.  

The token you pass as the `cancellationToken` parameter to the `ExecuteAsync(...)` call serves three purposes:

+ It cancels Policy actions such as further retries, waits between retries or waits for a bulkhead execution slot.
+ It is passed by the policy as the `CancellationToken` input parameter to any delegate executed through the policy, to support cancellation during delegate execution.  
+ In common with the Base Class Library implementation in `Task.Run(…)` and elsewhere, if the cancellation token is cancelled before execution begins, the user delegate is not executed at all.

```csharp
// Try several times to retrieve from a uri, but support cancellation at any time.
CancellationToken cancellationToken = // ...
var policy = Policy
    .Handle<HttpRequestException>()
    .WaitAndRetryAsync(new[] { 
        TimeSpan.FromSeconds(1), 
        TimeSpan.FromSeconds(2), 
        TimeSpan.FromSeconds(4) 
    });
var response = await policy.ExecuteAsync(ct => httpClient.GetAsync(uri, ct), cancellationToken);
```

From Polly v5.0, synchronous executions also support cancellation via `CancellationToken`.

# Thread safety

All Polly policies are fully thread-safe.  You can safely re-use policies at multiple call sites, and execute through policies concurrently on different threads. 

While the internal operation of the policy is thread-safe, this does not magically make delegates you execute through the policy thread-safe: if delegates you execute through the policy are not thread-safe, they remain not thread-safe.


# Interfaces

Polly v5.2.0 adds interfaces intended to support [`PolicyRegistry`](https://github.com/App-vNext/Polly/wiki/PolicyRegistry) and to group Policy functionality by the [interface segregation principle](https://en.wikipedia.org/wiki/Interface_segregation_principle).  Polly's interfaces are not intended for coding your own policy implementations against.

## Execution interfaces: `ISyncPolicy` etc

Execution interfaces [`ISyncPolicy`](https://github.com/App-vNext/Polly/tree/master/src/Polly.Shared/ISyncPolicy.cs), [`IAsyncPolicy`](https://github.com/App-vNext/Polly/tree/master/src/Polly.Shared/IAsyncPolicy.cs), [`ISyncPolicy<TResult>`](https://github.com/App-vNext/Polly/tree/master/src/Polly.Shared/ISyncPolicyTResult.cs) and [`IAsyncPolicy<TResult>`](https://github.com/App-vNext/Polly/tree/master/src/Polly.Shared/IAsyncPolicyTResult.cs)  define the execution overloads available to policies targeting sync/async, and non-generic / generic calls respectively.

See blog posts for why Polly has [both non-generic and generic policies](http://www.thepollyproject.org/2017/06/07/why-does-polly-offer-both-non-generic-and-generic-policies/) and [separate sync and async policies](http://www.thepollyproject.org/2017/06/09/polly-and-synchronous-versus-asynchronous-policies/).

## Policy-kind interfaces: `ICircuitBreakerPolicy` etc

Orthogonal to the execution interfaces, interfaces specific to the kind of Policy define properties and methods common to that type of policy.  

For example, [`ICircuitBreakerPolicy`](https://github.com/App-vNext/Polly/tree/master/src/Polly.Shared/CircuitBreaker/ICircuitBreakerPolicy.cs) defines 


+ `CircuitState CircuitState`
+ `Exception LastException`
+ `void Isolate()`
+ `void Reset()`

with `ICircuitBreakerPolicy<TResult> : ICircuitBreakerPolicy` adding:

+ `TResult LastHandledResult`.

This allows collections of similar kinds of policy to be treated as one - for example, for monitoring all your circuit-breakers as [described here](https://github.com/App-vNext/Polly/pull/205). 

For more detail see: [Polly and interfaces](https://github.com/App-vNext/Polly/wiki/Polly-and-interfaces) on wiki.

# 3rd Party Libraries and Contributions

* [Fluent Assertions](https://github.com/fluentassertions/fluentassertions) - A set of .NET extension methods that allow you to more naturally specify the expected outcome of a TDD or BDD-style test | [Apache License 2.0 (Apache)](https://github.com/dennisdoomen/fluentassertions/blob/develop/LICENSE)
* [xUnit.net](https://github.com/xunit/xunit) - Free, open source, community-focused unit testing tool for the .NET Framework | [Apache License 2.0 (Apache)](https://github.com/xunit/xunit/blob/master/license.txt)
* [Ian Griffith's TimedLock](http://www.interact-sw.co.uk/iangblog/2004/04/26/yetmoretimedlocking)
* [Steven van Deursen's ReadOnlyDictionary](http://www.cuttingedge.it/blogs/steven/pivot/entry.php?id=29) (until Polly v5.0.6)
* [Stephen Cleary's AsyncEx library](https://github.com/StephenCleary/AsyncEx) for AsyncSemaphore (supports BulkheadAsync policy for .NET4.0 only) (until Polly v5.9.0) | [MIT license](https://github.com/StephenCleary/AsyncEx/blob/master/LICENSE)
* [@theraot](https://github.com/theraot)'s [ExceptionDispatchInfo implementation for .NET4.0](https://stackoverflow.com/a/31226509/) (supports Timeout policy for .NET4.0 only) (until Polly v5.9.0) including also a contribution by [@migueldeicaza](https://github.com/migueldeicaza) | Licensed under and distributed under [Creative Commons Attribution Share Alike license](https://creativecommons.org/licenses/by-sa/3.0/) per [StackExchange Terms of Service](https://stackexchange.com/legal)
* Build powered by [Cake](http://cakebuild.net/) and [GitVersionTask](https://github.com/GitTools/GitVersion).

# Acknowledgements

* [lokad-shared-libraries](https://github.com/Lokad/lokad-shared-libraries) - Helper assemblies originally for .NET 3.5 and Silverlight 2.0 which were developed as part of the Open Source effort by Lokad.com (discontinued) | [New BSD License](https://raw.github.com/Lokad/lokad-shared-libraries/master/Lokad.Shared.License.txt)
* [@michael-wolfenden](https://github.com/michael-wolfenden) - The creator and mastermind of Polly!
* [@ghuntley](https://github.com/ghuntley) - Portable Class Library implementation.
* [@mauricedb](https://github.com/mauricedb) - Initial async implementation.
* [@robgibbens](https://github.com/RobGibbens) - Added existing async files to PCL project
* [Hacko](https://github.com/hacko-bede) - Added extra `NotOnCapturedContext` call to prevent potential deadlocks when blocking on asynchronous calls
* [@ThomasMentzel](https://github.com/ThomasMentzel) - Added ability to capture the results of executing a policy via `ExecuteAndCapture`
* [@yevhen](https://github.com/yevhen) - Added full control of whether to continue on captured synchronization context or not
* [@reisenberger](https://github.com/reisenberger) - Added full async cancellation support
* [@reisenberger](https://github.com/reisenberger) - Added async support for ContextualPolicy
* [@reisenberger](https://github.com/reisenberger) - Added ContextualPolicy support for circuit-breaker
* [@reisenberger](https://github.com/reisenberger) - Extended circuit-breaker for public monitoring and control
* [@reisenberger](https://github.com/reisenberger) - Added ExecuteAndCapture support with arbitrary context data 
* [@kristianhald](https://github.com/kristianhald) and [@reisenberger](https://github.com/reisenberger) - Added AdvancedCircuitBreaker
* [@reisenberger](https://github.com/reisenberger) - Allowed async onRetry delegates to async retry policies
* [@Lumirris](https://github.com/Lumirris) - Add new Polly.Net40Async project/package supporting async for .NET40 via Microsoft.Bcl.Async
* [@SteveCote](https://github.com/SteveCote) - Added overloads to WaitAndRetry and WaitAndRetryAsync methods that accept an onRetry delegate which includes the attempt count.
* [@reisenberger](https://github.com/reisenberger) - Allowed policies to handle returned results; added strongly-typed policies Policy&lt;TResult&gt;;.
* [@christopherbahr](https://github.com/christopherbahr) - Added optimisation for circuit-breaker hot path.
* [@Finity](https://github.com/Finity) - Fixed circuit-breaker threshold bug.
* [@reisenberger](https://github.com/reisenberger) - Add some missing ExecuteAndCapture/Async overloads. 
* [@brunolauze](https://github.com/brunolauze) - Add CancellationToken support to synchronous executions (to support TimeoutPolicy).  
* [@reisenberger](https://github.com/reisenberger) - Add PolicyWrap.  
* [@reisenberger](https://github.com/reisenberger) - Add Fallback policy. 
* [@reisenberger](https://github.com/reisenberger) - Add PolicyKeys and context to all policy executions, as bedrock for policy events and metrics tracking executions. 
* [@reisenberger](https://github.com/reisenberger),  and contributions from [@brunolauze](https://github.com/brunolauze) -  Add Bulkhead Isolation policy.  
* [@reisenberger](https://github.com/reisenberger) - Add Timeout policy.
* [@reisenberger](https://github.com/reisenberger) - Fix .NETStandard 1.0 targeting.  Remove PCL259 target.  PCL259 support is provided via .NETStandard1.0 target, going forward.
* [@reisenberger](https://github.com/reisenberger) - Fix CircuitBreaker HalfOpen state and cases when breakDuration is shorter than typical call timeout.  Thanks to [@vgouw](https://github.com/vgouw) and [@kharos](https://github.com/kharos) for the reports and insightful thinking.
* [@lakario](https://github.com/lakario) - Tidy CircuitBreaker LastException property.
* [@lakario](https://github.com/lakario) - Add NoOpPolicy.
* [@Julien-Mialon](https://github.com/Julien-Mialon) - Fixes, support and examples for .NETStandard compatibility with Xamarin PCL projects
* [@reisenberger](https://github.com/reisenberger) - Add mutable Context and extra overloads taking Context.  Allows different parts of a policy execution to exchange data via the mutable Context travelling with each execution.
* [@ankitbko](https://github.com/ankitbko) - Add PolicyRegistry for storing and retrieving policies.
* [@reisenberger](https://github.com/reisenberger) - Add interfaces by policy type and execution type.
* [@seanfarrow](https://github.com/SeanFarrow) - Add IReadOnlyPolicyRegistry interface.
* [@kesmy](https://github.com/Kesmy) - Migrate solution to msbuild15, banish project.json and packages.config
* [@hambudi](https://github.com/hambudi) - Ensure sync TimeoutPolicy with TimeoutStrategy.Pessimistic rethrows delegate exceptions without additional AggregateException.
* [@jiimaho](https://github.com/jiimaho) and [@Extremo75](https://github.com/ExtRemo75) - Provide public factory methods for PolicyResult, to support testing.
* [@Extremo75](https://github.com/ExtRemo75) - Allow fallback delegates to take handled fault as input parameter.
* [@reisenberger](https://github.com/reisenberger) and [@seanfarrow](https://github.com/SeanFarrow) - Add CachePolicy, with interfaces for pluggable cache providers and serializers.
* Thanks to the awesome devs at [@tretton37](https://github.com/tretton37) who delivered the following as part of a one-day in-company hackathon led by [@reisenberger](https://github.com/reisenberger), sponsored by [@tretton37](https://github.com/tretton37) and convened by [@thecodejunkie](https://github.com/thecodejunkie) 
  * [@matst80](https://github.com/matst80) - Allow WaitAndRetry to take handled fault as an input to the sleepDurationProvider, allowing WaitAndRetry to take account of systems which specify a duration to wait as part of a fault response; eg Azure CosmosDB may specify this in `x-ms-retry-after-ms` headers or in a property to an exception thrown by the Azure CosmosDB SDK.
  * [@MartinSStewart](https://github.com/martinsstewart) - Add GetPolicies() extension methods to IPolicyWrap.
  * [@jbergens37](https://github.com/jbergens37) - Parallelize test running where possible, to improve overall build speed.
* [@reisenberger](https://github.com/reisenberger) - Add new .HandleInner<TException>(...) syntax for handling inner exceptions natively.
* [@rjongeneelen](https://github.com/rjongeneelen) and [@reisenberger](https://github.com/reisenberger) - Allow PolicyWrap configuration to configure policies via interfaces. 
* [@reisenberger](https://github.com/reisenberger) - Performance improvements.
* [@awarrenlove](https://github.com/awarrenlove) - Add ability to calculate cache Ttl based on item to cache.
* [@erickhouse](https://github.com/erickhouse) - Add a new onBreak overload that provides the prior state on a transition to an open state.
* [@benagain](https://github.com/benagain) - Bug fix: RelativeTtl in CachePolicy now always returns a ttl relative to time item is cached.
* [@urig](https://github.com/urig) - Allow TimeoutPolicy to be configured with Timeout.InfiniteTimeSpan.
* [@reisenberger](https://github.com/reisenberger) - Integration with [IHttpClientFactory](https://github.com/aspnet/HttpClientFactory/) for ASPNET Core 2.1.
* [@freakazoid182](https://github.com/Freakazoid182) - WaitAnd/RetryForever overloads where onRetry takes the retry number as a parameter.
* [@dustyhoppe](https://github.com/dustyhoppe) - Overloads where onTimeout takes thrown exception as a parameter.
* [@flin-zap](https://github.com/flin-zap) - Catch missing async continuation control.
* [@reisenberger](https://github.com/reisenberger) - Clarify separation of sync and async policies.
* [@reisenberger](https://github.com/reisenberger) - Enable extensibility by custom policies hosted external to Polly.
* [@seanfarrow](https://github.com/SeanFarrow) - Enable collection initialization syntax for PolicyRegistry.
<<<<<<< HEAD
* [@moerwald](https://github.com/moerwald) - Code clean-ups, usage of more concise C# members.
=======
* [@cmeeren](https://github.com/cmeeren) - Enable cache policies to cache values of default(TResult).
>>>>>>> 98086907

# Sample Projects

* [Polly-Samples](https://github.com/App-vNext/Polly-Samples) contains practical examples for using various implementations of Polly. Please feel free to contribute to the Polly-Samples repository in order to assist others who are either learning Polly for the first time, or are seeking advanced examples and novel approaches provided by our generous community.

* Microsoft's [eShopOnContainers project](https://github.com/dotnet-architecture/eShopOnContainers) is a sample project demonstrating a .NET Microservices architecture and using Polly for resilience

# Instructions for Contributing

Please be sure to branch from the head of the latest vX.Y.Z dev branch (rather than master) when developing contributions.  

For github workflow, check out our [Wiki](https://github.com/App-vNext/Polly/wiki/Git-Workflow). We are following the excellent GitHub Flow process, and would like to make sure you have all of the information needed to be a world-class contributor!

Since Polly is part of the .NET Foundation, we ask our contributors to abide by their [Code of Conduct](https://www.dotnetfoundation.org/code-of-conduct).  To contribute (beyond trivial typo corrections), review and sign the [.Net Foundation Contributor License Agreement](https://cla.dotnetfoundation.org/). This ensures the community is free to use your contributions.  The registration process can be completed entirely online.

Also, we've stood up a [Slack](http://www.pollytalk.org) channel for easier real-time discussion of ideas and the general direction of Polly as a whole. Be sure to [join the conversation](http://www.pollytalk.org) today!

# License

Licensed under the terms of the [New BSD License](http://opensource.org/licenses/BSD-3-Clause)

# Blogs, podcasts, courses, ebooks, architecture samples and videos around Polly

When we discover an interesting write-up on Polly, we'll add it to this list. If you have a blog post you'd like to share, please submit a PR!

## Blog posts

* [Adding resilience and Transient Fault handling to your .NET Core HttpClient with Polly](https://www.hanselman.com/blog/AddingResilienceAndTransientFaultHandlingToYourNETCoreHttpClientWithPolly.aspx) - by [Scott Hanselman](https://www.hanselman.com/about/) 
* [Reliable Event Processing in Azure Functions](https://hackernoon.com/reliable-event-processing-in-azure-functions-37054dc2d0fc) - by [Jeff Hollan](https://hackernoon.com/@jeffhollan)
* [Optimally configuring ASPNET Core HttpClientFactory](https://rehansaeed.com/optimally-configuring-asp-net-core-httpclientfactory/) including with Polly policies - by [Muhammad Rehan Saeed](https://twitter.com/RehanSaeedUK/)
* [Integrating HttpClientFactory with Polly for transient fault handling](https://www.stevejgordon.co.uk/httpclientfactory-using-polly-for-transient-fault-handling) - by [Steve Gordon](https://www.stevejgordon.co.uk/)
* [Resilient network connectivity in Xamarin Forms](https://xamarinhelp.com/resilient-network-connectivity-xamarin-forms/) - by [Adam Pedley](http://xamarinhelp.com/contact/)
* [Policy recommendations for Azure Cognitive Services](http://www.thepollyproject.org/2018/03/06/policy-recommendations-for-azure-cognitive-services/) - by [Joel Hulen](http://www.thepollyproject.org/author/joel/)
* [Using Polly with F# async workflows](http://blog.ploeh.dk/2017/05/30/using-polly-with-f-async-workflows/) - by [Mark Seemann](http://blog.ploeh.dk/about/)
* [Building resilient applications with Polly](http://elvanydev.com/resilience-with-polly/) (with focus on Azure SQL transient errors) - by [Geovanny Alzate Sandoval](https://github.com/vany0114)
* [Azure SQL transient errors](https://hackernoon.com/azure-sql-transient-errors-7625ad6e0a06) - by [Mattias Karlsson](https://hackernoon.com/@devlead)
* [Polly series on No Dogma blog](http://nodogmablog.bryanhogan.net/tag/polly/) - by [Bryan Hogan](https://twitter.com/bryanjhogan)
* [Polly 5.0 - a wider resilience framework!](http://www.thepollyproject.org/2016/10/25/polly-5-0-a-wider-resilience-framework/) - by [Dylan Reisenberger](http://www.thepollyproject.org/author/dylan/)
* [Implementing the retry pattern in c sharp using Polly](https://alastaircrabtree.com/implementing-the-retry-pattern-using-polly/) - by [Alastair Crabtree](https://alastaircrabtree.com/about/)
* [NuGet Package of the Week: Polly wanna fluently express transient exception handling policies in .NET?](https://www.hanselman.com/blog/NuGetPackageOfTheWeekPollyWannaFluentlyExpressTransientExceptionHandlingPoliciesInNET.aspx) - by [Scott Hanselman](https://www.hanselman.com/about/)
* [Exception handling policies with Polly](http://putridparrot.com/blog/exception-handling-policies-with-polly/) - by [Mark Timmings](http://putridparrot.com/blog/about/)
* [When you use the Polly circuit-breaker, make sure you share your Policy instances!](https://andrewlock.net/when-you-use-the-polly-circuit-breaker-make-sure-you-share-your-policy-instances-2/) - by [Andrew Lock](https://andrewlock.net/about/)
* [Polly is Repetitive, and I love it!](http://www.appvnext.com/blog/2015/11/19/polly-is-repetitive-and-i-love-it) - by [Joel Hulen](http://www.thepollyproject.org/author/joel/)
* [Using the Context to Obtain the Retry Count for Diagnostics](https://www.stevejgordon.co.uk/polly-using-context-to-obtain-retry-count-diagnostics) - by [Steve Gordon](https://twitter.com/stevejgordon)
* [Passing an ILogger to Polly Policies](https://www.stevejgordon.co.uk/passing-an-ilogger-to-polly-policies) - by [Steve Gordon](https://twitter.com/stevejgordon)

## Podcasts

* June 2018: [DotNetRocks features Polly](https://www.dotnetrocks.com/?show=1556) as [Carl Franklin](https://twitter.com/carlfranklin) and [Richard Campbell](https://twitter.com/richcampbell) chat with [Dylan Reisenberger](https://twitter.com/softwarereisen) about policy patterns, and the new ASP NET Core 2.1 integration with IHttpClientFactory.  

* April 2017: [Dylan Reisenberger](https://twitter.com/softwarereisen) sits down virtually with [Bryan Hogan](https://twitter.com/bryanjhogan) of [NoDogmaBlog](http://nodogmablog.bryanhogan.net/) for an [Introduction to Polly podcast](http://nodogmapodcast.bryanhogan.net/71-dylan-reisenberger-the-polly-project/).  Why do I need Polly?  History of the Polly project.  What do we mean by resilience and transient faults?  How retry and circuit-breaker help.  Exponential backoff.  Stability patterns.  Bulkhead isolation.  Future directions (as at April 2017).

## PluralSight course

* [Bryan Hogan](https://twitter.com/bryanjhogan) of the [NoDogmaBlog](http://nodogmablog.bryanhogan.net/) has authored a [PluralSight course on Polly](https://www.pluralsight.com/courses/polly-fault-tolerant-web-service-requests).  The course takes you through all the major features of Polly as at v5.6.1.  The course examples are based around using Polly for fault tolerance when calling remote web services, but the principles and techniques are applicable to any context in which Polly may be used.

## Sample microservices architecture and ebook

### Sample microservices architecture

* [Cesar de la Torre](https://github.com/CESARDELATORRE) produced the Microsoft [eShopOnContainers project](https://github.com/dotnet-architecture/eShopOnContainers), a sample project demonstrating a .NET Microservices architecture. The project uses Polly retry and circuit-breaker policies for resilience in calls to microservices, and in establishing connections to transports such as RabbitMQ.  

### ebook

* Accompanying the project is a [.Net Microservices Architecture ebook](https://www.microsoft.com/net/download/thank-you/microservices-architecture-ebook) with an extensive section (section 8) on using Polly for resilience, to which [Dylan Reisenberger](https://twitter.com/softwarereisen) contributed.  The ebook and code is now (June 2018) updated for using the latest ASP NET Core 2.1 features, [Polly with IHttpClientFactory](https://github.com/App-vNext/Polly/wiki/Polly-and-HttpClientFactory).

## Twitter

* Follow [Dylan Reisenberger on twitter](https://twitter.com/softwarereisen) for notification of new Polly releases, advance notice of new proposals, tweets of interesting resilience articles (no junk).

## Videos

* From MVP [Houssem Dellai](https://github.com/HoussemDellai), a [youtube video on How to use Polly with Xamarin Apps](https://www.youtube.com/watch?v=7vsN0RkFN_E), covering wait-and-retry and discussing circuit-breaker policy with a demonstration in Xamarin Forms.  Here is the [source code](https://github.com/HoussemDellai/ResilientHttpClient) of the application demonstrated in the video.  Draws on the [`ResilientHttpClient`](https://github.com/dotnet-architecture/eShopOnContainers/blob/dev/src/BuildingBlocks/Resilience/Resilience.Http/ResilientHttpClient.cs) from Microsoft's [eShopOnContainers project](https://github.com/dotnet-architecture/eShopOnContainers).
* In the video, [.NET Rocks Live with Jon Skeet and Bill Wagner](https://youtu.be/LCj7h7ZoHA8?t=1617), Bill Wagner discusses Polly.
* Scott Allen discusses Polly during his [Building for Resiliency and Scale in the Cloud](https://youtu.be/SFLu6jZWXGs?t=1440) presentation at NDC.
* [ASP.NET Community Standup April 24, 2018](https://youtu.be/k0Xy-5zE9to?t=12m22s): Damian Edwards, Jon Galloway and Scott Hanselman discuss Scott Hanselman's blog on [Polly with IHttpClientFactory](https://www.hanselman.com/blog/AddingResilienceAndTransientFaultHandlingToYourNETCoreHttpClientWithPolly.aspx) and the [Polly team documentation on IHttpClientFactory](https://github.com/App-vNext/Polly/wiki/Polly-and-HttpClientFactory). Interesting background discussion also on feature richness and the importance of good documentation. <|MERGE_RESOLUTION|>--- conflicted
+++ resolved
@@ -1009,11 +1009,8 @@
 * [@reisenberger](https://github.com/reisenberger) - Clarify separation of sync and async policies.
 * [@reisenberger](https://github.com/reisenberger) - Enable extensibility by custom policies hosted external to Polly.
 * [@seanfarrow](https://github.com/SeanFarrow) - Enable collection initialization syntax for PolicyRegistry.
-<<<<<<< HEAD
 * [@moerwald](https://github.com/moerwald) - Code clean-ups, usage of more concise C# members.
-=======
 * [@cmeeren](https://github.com/cmeeren) - Enable cache policies to cache values of default(TResult).
->>>>>>> 98086907
 
 # Sample Projects
 
